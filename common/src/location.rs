//! Location related module
//!
//! v1: basic format, only Lat, Lon
//! v2: added [Plus Code](https://plus.codes/)
//! v3: added [GeoHash](https://en.wikipedia.org/wiki/Geohash)
//!
//! NOTE: no more history as data is now loaded from the `sites.csv` file.
//!
use std::collections::BTreeMap;
use std::fs;

use eyre::Result;
use serde::Deserialize;
use tabled::builder::Builder;
use tabled::settings::Style;
use tracing::trace;

/// one degree is circumference of earth / 360°, convert into nautical miles
const ONE_DEG_NM: f64 = (40_000. / 1.852) / 360.;

/// Actual location (this is the same schema as `sites.csv`).
///
#[derive(Clone, Debug, Deserialize)]
pub struct Location {
    /// Site id
    pub id: u32,
    /// Short name
    pub name: String,
    /// Plus code encoded location
    pub code: String,
    /// geoHash
    pub hash: Option<String>,
    /// More descriptive name
    pub basename: String,
    /// Latitude
    pub latitude: f64,
    /// Longitude
<<<<<<< HEAD
    pub lon: f64,
    /// Reference altitude
    pub alt: f64,
=======
    pub longitude: f64,
    /// Reference altitude
    pub ref_altitude: f64,
>>>>>>> f5f38f04
}

impl Default for Location {
    fn default() -> Self {
        Location {
            id: 0,
            name: String::new(),
            code: String::new(),
<<<<<<< HEAD
            hash: None,
            lat: 0.,
            lon: 0.,
            alt: 0.,
=======
            hash: Some(String::new()),
            basename: String::new(),
            latitude: 0.,
            longitude: 0.,
            ref_altitude: 0.,
>>>>>>> f5f38f04
        }
    }
}

#[derive(Debug)]
pub struct BB {
    /// Longitude - X0
    pub min_lon: f64,
    /// Latitude - Y0
    pub min_lat: f64,
    /// Longitude - X1
    pub max_lon: f64,
    /// Latitude - Y1
    pub max_lat: f64,
}

impl BB {
    /// Take a location and create a bounding box of `dist` nautical miles away
    ///
    /// So from (lat, lon) we generate the following bounding box:
    /// (lat - dist, lon - dist, lat + dist, lon + dist)
    ///
    #[tracing::instrument]
    pub fn from_location(value: &Location, dist: u32) -> Self {
        Self::from_lat_lon(value.latitude, value.longitude, dist)
    }

    /// Take a lat lot tuple and create a bounding box of `dist` nautical miles away
    ///
    /// So from (lat, lon) we generate the following bounding box:
    /// (lat - dist, lon - dist, lat + dist, lon + dist)
    ///
    /// NOTE: `dist` is in Nautical Miles
    ///
    #[tracing::instrument]
    pub fn from_lat_lon(lat: f64, lon: f64, dist: u32) -> Self {
        let dist = dist as f64 / ONE_DEG_NM;

        // Calculate the four corners
        //
        let (min_lat, max_lat) = (lat - dist, lat + dist);
        let (min_lon, max_lon) = (lon - dist, lon + dist);

        Self {
            min_lon,
            min_lat,
            max_lon,
            max_lat,
        }
    }

<<<<<<< HEAD
/// Current location file version
const LOCATION_FILE_VER: usize = 4;

/// On-disk structure for the locations file
///
#[derive(Debug, Deserialize)]
struct LocationsFile {
    /// Version number for safety
    pub version: usize,
    /// List of locations
    pub location: BTreeMap<String, Location>,
=======
    /// Generate an array with the four points in a BB
    ///
    #[tracing::instrument]
    pub fn to_polygon(&self) -> Result<[(f64, f64); 4]> {
        Ok([
            (self.min_lon, self.min_lat),
            (self.min_lon, self.max_lat),
            (self.max_lon, self.max_lat),
            (self.max_lon, self.min_lat),
        ])
    }
>>>>>>> f5f38f04
}

/// Load all locations from the `sites.csv` file instead of a separate `locations.hcl`.
///
#[tracing::instrument]
pub fn load_locations(fname: Option<String>) -> Result<BTreeMap<String, Location>> {
    trace!("enter");

    // Load from file if specified
    //
    let data = if let Some(fname) = fname {
        fs::read_to_string(fname)?
    } else {
        include_str!("sites.csv").to_owned()
    };

    let mut list = BTreeMap::<String, Location>::new();
    let mut rdr = csv::Reader::from_reader(data.as_bytes());
    rdr.deserialize().for_each(|line| {
        let rec: Location = line.unwrap();
        list.insert(rec.name.clone(), rec);
    });

    Ok(list)
}

/// List loaded locations
///
#[tracing::instrument]
pub fn list_locations(data: &BTreeMap<String, Location>, dist: u32) -> Result<String> {
    trace!("enter");
    let header = vec![
        "Location",
        "Plus Code",
        "Basename",
        "Lat/Lon",
        "Altitude",
        "Polygon",
    ];

    let mut builder = Builder::default();
    builder.push_record(header);

    data.keys().for_each(|name| {
        let mut row = vec![];

        let loc = data.get(name).unwrap();
        let code = loc.code.clone();
        let ref_alt = format!("{}", loc.ref_altitude);
        let basename = loc.basename.clone();
        let poly = BB::from_location(loc, dist);
        let point = format!("{:.5}, {:.5}", loc.latitude, loc.longitude);
        let poly = format!(
            "{:.2}, {:.2}, {:.2}, {:.2}",
            poly.min_lat, poly.min_lon, poly.max_lat, poly.max_lon
        );
        row.push(name);
        row.push(&code);
        row.push(&basename);
        row.push(&point);
        row.push(&ref_alt);
        row.push(&poly);
        builder.push_record(row);
    });

    let allf = builder.build().with(Style::modern()).to_string();
    Ok(format!("List all locations ({dist} nm):\n{allf}"))
}

#[cfg(test)]
mod tests {
    use super::*;
    use tracing::info;

    #[inline]
    fn shorten(v: f64) -> String {
        format!("{:.3}", v)
    }

    #[test_pretty_log::test]
    fn test_bb_from_location_belfast() -> Result<()> {
        info!("bel");
        let loc = Location {
            code: "9C6MMRX2+X2".to_string(),
            hash: Some("gcex4vv69".to_string()),
            latitude: 54.7,
            longitude: -6.2,
            ..Default::default()
        };

        let bb = BB::from_location(&loc, 25);
        assert_eq!(shorten(-6.616699695587158), shorten(bb.min_lon));
        assert_eq!(shorten(54.283302307128906), shorten(bb.min_lat));
        assert_eq!(shorten(-5.783299922943115), shorten(bb.max_lon));
        assert_eq!(shorten(55.11669921875), shorten(bb.max_lat));
        Ok(())
    }

    #[test_pretty_log::test]
    fn test_bb_from_location_bxl() -> Result<()> {
        info!("bxl");
        let loc = Location {
            code: "9F26RC22+22".to_string(),
            hash: Some("u150upggr".to_string()),
            latitude: 50.8,
            longitude: 4.4,
            ..Default::default()
        };

        let bb = BB::from_location(&loc, 25);
        assert_eq!(shorten(3.983299970626831), shorten(bb.min_lon));
        assert_eq!(shorten(50.38330078125), shorten(bb.min_lat));
        assert_eq!(shorten(4.816699981689453), shorten(bb.max_lon));
        assert_eq!(shorten(51.216697692871094), shorten(bb.max_lat));
        Ok(())
    }

    #[test_pretty_log::test]
    fn test_to_polygon() -> Result<()> {
        let loc = Location {
            code: "9F26RC22+22".to_string(),
            hash: Some("u150upggr".to_string()),
            latitude: 50.8,
            longitude: 4.4,
            ..Default::default()
        };

        let abb = BB::from_location(&loc, 25).to_polygon();
        assert!(abb.is_ok());
        let abb = abb.unwrap();
        let x0 = abb[0].0;
        let x1 = abb[2].0;
        let y0 = abb[0].1;
        let y1 = abb[2].1;
        assert_eq!(shorten(3.983299970626831), shorten(x0));
        assert_eq!(shorten(50.38330078125), shorten(y0));
        assert_eq!(shorten(4.816699981689453), shorten(x1));
        assert_eq!(shorten(51.216697692871094), shorten(y1));
        Ok(())
    }
}<|MERGE_RESOLUTION|>--- conflicted
+++ resolved
@@ -35,15 +35,9 @@
     /// Latitude
     pub latitude: f64,
     /// Longitude
-<<<<<<< HEAD
-    pub lon: f64,
-    /// Reference altitude
-    pub alt: f64,
-=======
     pub longitude: f64,
     /// Reference altitude
     pub ref_altitude: f64,
->>>>>>> f5f38f04
 }
 
 impl Default for Location {
@@ -52,18 +46,11 @@
             id: 0,
             name: String::new(),
             code: String::new(),
-<<<<<<< HEAD
-            hash: None,
-            lat: 0.,
-            lon: 0.,
-            alt: 0.,
-=======
             hash: Some(String::new()),
             basename: String::new(),
             latitude: 0.,
             longitude: 0.,
             ref_altitude: 0.,
->>>>>>> f5f38f04
         }
     }
 }
@@ -115,19 +102,6 @@
         }
     }
 
-<<<<<<< HEAD
-/// Current location file version
-const LOCATION_FILE_VER: usize = 4;
-
-/// On-disk structure for the locations file
-///
-#[derive(Debug, Deserialize)]
-struct LocationsFile {
-    /// Version number for safety
-    pub version: usize,
-    /// List of locations
-    pub location: BTreeMap<String, Location>,
-=======
     /// Generate an array with the four points in a BB
     ///
     #[tracing::instrument]
@@ -139,7 +113,6 @@
             (self.max_lon, self.min_lat),
         ])
     }
->>>>>>> f5f38f04
 }
 
 /// Load all locations from the `sites.csv` file instead of a separate `locations.hcl`.
