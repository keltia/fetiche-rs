//! This is where all the main calculations are done.
//!
//! XXX CH does not have the SQL sequences so we need to generate the en_id field ourselves
//!
use crate::cmds::{Calculate, PlaneDistance, PlanesStats, Stats, TempTables, ONE_DEG};
use eyre::Result;
use futures::future::try_join_all;
use klickhouse::{Client, QueryBuilder, RawRow, Row};
use serde::{Deserialize, Serialize};
use std::ops::Add;
use tokio::time::{sleep, Duration, Instant};
use tracing::{debug, info, trace};

#[derive(Debug, Default, Deserialize)]
struct Timings {
    select_planes: u128,
    select_drones: u128,
    find_close: u128,
    select_encounters: u128,
}

impl PlaneDistance {
    // -- private

    /// Select a list of airplanes positions we will consider for distance calculations
    ///
    /// - 1st criteria date and time (unit is a given day)
    /// - define a bounding box around a specific site (default is 70nm) and use it as a filter
    ///
    #[tracing::instrument(skip(dbh))]
    async fn select_planes(&mut self, dbh: &Client) -> Result<usize> {
        let site = self.site.clone();
        let name = site.name.clone();
        let lat = self.lat;
        let lon = self.lon;

        // Our distance in nm converted into degrees
        //
        let dist = self.distance * 1.852 / ONE_DEG;
        debug!("{} nm as deg: {}", self.distance, dist);

        let time_from = self.date.format("%Y-%m-%d 00:00:00").to_string();
        let time_to = self
            .date
            .add(chrono::Duration::try_days(1).unwrap())
            .format("%Y-%m-%d 00:00:00")
            .to_string();
        info!(
            "From {} to {} on {}/{}.",
            time_from, time_to, site.name, site.id
        );

        // All flights for a given day in a table
        //
        // $1 = site
        // $2 = year
        // $3 = month
        // $4 = start of day
        // $5 = end of day
        // $6 = lon of site
        // $7 = lat of site
        // $8 = distance in degrees (== dist(nm) /  60)   1 deg ~ 60 nm ~111.1 km
        //
        //
        let day_name = self.date.format("%Y%m%d").to_string();
        let tag = format!("_{name}_{day_name}");

        let r1 = format!(
            r##"
CREATE OR REPLACE TABLE today{tag}
ENGINE = MergeTree
PRIMARY KEY (site, time)
AS SELECT
  site,
  time,
  prox_id AS addr,
  prox_callsign AS callsign,
  prox_lon AS plon,
  prox_lat AS plat,
  CAST(prox_alt AS DOUBLE) * 0.305 AS palt
FROM
  airplanes
WHERE
<<<<<<< HEAD
  site = ? AND
  time BETWEEN ? AND ? AND
=======
  site = $1 AND
  toStartOfInterval(time, toIntervalDay(1)) = toDateTime($2) AND
>>>>>>> f5f38f04
  palt IS NOT NULL AND
  pointInEllipses(plon, plat, $3, $4, $5, $6)
ORDER BY time
"##
        );

        // Given lat/lon and dist, we define the "ellipse" aka circle
        // cf. https://clickhouse.com/docs/en/sql-reference/functions/geo/coordinates#pointinellipses
        //
        debug!("ellipse=(center={},{},{},{})", lon, lat, dist, dist);

        let tm = Instant::now();
        let q = QueryBuilder::new(&r1)
            .arg(site.id)
            .arg(time_from)
            .arg(lon)
            .arg(lat)
            .arg(dist)
            .arg(dist);
        dbh.execute(q).await?;
        let tm = (Instant::now() - tm).as_millis();
        trace!("CREATE TABLE today{tag} took {tm} ms");

        // Check how many
        //
        let r1 = format!("SELECT count() FROM today{tag}");
        let q = QueryBuilder::new(&r1);
        let mut count = dbh.query_one::<RawRow>(q).await?;

        self.state.push(TempTables::Today);
        let count: u64 = count.get(0);
        trace!("Total number of planes: {}\n", count);
        Ok(count as usize)
    }

    #[tracing::instrument(skip(dbh))]
    async fn select_drones(&mut self, dbh: &Client) -> Result<usize> {
        // All drone points for the same day
        //
        // $1 = date+1
        // $2 = date
        // $3,$4 = (lon,lat) site
        // $5 = distance in degrees
        //
        let lat = self.lat;
        let lon = self.lon;

        let site = self.site.clone();
        let name = site.name.clone();
        let dist = self.distance * 1.852 / ONE_DEG;
        debug!("{} nm as deg: {}", self.distance, dist);

        let time_from = self.date.format("%Y-%m-%d 00:00:00").to_string();

        let day_name = self.date.format("%Y%m%d").to_string();
        let tag = format!("_{name}_{day_name}");

<<<<<<< HEAD
        let day_start = self.date.timestamp();
        let day_end = self.date.checked_add_days(Days::new(1)).unwrap().timestamp();
=======
>>>>>>> f5f38f04
        // Our distance in nm converted into degrees
        //
        let dist = self.distance * 1.852 / ONE_DEG;
        debug!("{} nm as deg: {}", self.distance, dist);

<<<<<<< HEAD
        let r2 = format!(r##"
CREATE OR REPLACE TABLE candidates AS
SELECT
    to_timestamp(timestamp) as time,
=======
        let r2 = format!(
            r##"
CREATE OR REPLACE TABLE candidates{tag}
ENGINE = MergeTree
ORDER BY (time,journey)
AS SELECT
    time,
>>>>>>> f5f38f04
    journey,
    ident,
    model,
    timestamp,
    latitude,
    longitude,
    altitude,
    elevation,
    home_lat,
    home_lon,
    home_distance_2d,
    home_distance_3d
FROM drones
WHERE
<<<<<<< HEAD
  to_timestamp(timestamp) BETWEEN to_timestamp({}) AND to_timestamp({}) AND
  ST_DWithin(ST_point({lat}, {lon}), ST_Point(latitude, longitude), {dist})
ORDER BY
  (time,journey)
    "##, day_start, day_end);
        debug!("{r2}");

        let mut stmt = dbh.prepare(&r2)?;
        let _ = stmt.query([])?;
=======
  toStartOfInterval(timestamp, toIntervalDay(1)) = toDateTime($1) AND
  pointInEllipses(longitude,latitude, $2, $3, $4, $5)
    "##
        );
        let q = QueryBuilder::new(&r2)
            .arg(time_from)
            .arg(lon)
            .arg(lat)
            .arg(dist)
            .arg(dist);
        dbh.execute(q).await?;
>>>>>>> f5f38f04

        // Check how many
        //
        let mut count = dbh
            .query_one::<RawRow>(QueryBuilder::new(&format!(
                "SELECT COUNT() FROM candidates{tag}"
            )))
            .await?;

        self.state.push(TempTables::Candidates);
        let count: u64 = count.get(0);
        trace!("Total number of drones: {}", count);
        Ok(count as usize)
    }

    #[tracing::instrument(skip(dbh))]
    async fn find_close(&mut self, dbh: &Client) -> Result<usize> {
        trace!("Find close encounters.");

<<<<<<< HEAD
        let proximity = self.separation;
=======
        let site = self.site.clone();
        let name = site.name.clone();
        let day_name = self.date.format("%Y%m%d").to_string();
        let tag = format!("_{name}_{day_name}");

        trace!("Removing old table today_close{tag}.");
>>>>>>> f5f38f04

        // Select planes points that are in temporal and geospatial proximity +- 3 nm ~ 0.05 deg and
        // altitude diff is less than 3 nm. (parameter is `separation`).
        //
        // $1,$2 = distance we consider as significan, 3nm for now approx 5,500 m.
        //
<<<<<<< HEAD
        let r = format!(r##"
CREATE OR REPLACE TABLE today_close AS
SELECT
  c.journey,
=======
        let r = format!(
            r##"
CREATE OR REPLACE TABLE today_close{tag}
ENGINE = MergeTree
ORDER BY (journey, time)
AS SELECT
  c.journey AS journey,
>>>>>>> f5f38f04
  c.ident AS drone_id,
  c.model,
  c.timestamp AS time,
  c.longitude AS dlon,
  c.latitude AS dlat,
  c.altitude AS dalt,
  c.elevation AS dh,
  c.home_distance_2d AS hdist2d,
  c.home_distance_3d AS hdist3d,
  t.site,
  t.addr AS addr,
  t.callsign,
  t.time AS pt,
  t.plon AS plon,
  t.plat AS plat,
  t.palt AS palt,
  dist_2d(dlon, dlat, plon, plat) AS dist2d,
  dist_3d(dlon, dlat, dalt, plon, plat, palt) AS dist_drone_plane,
  ceil(abs(palt - dalt)) AS diff_alt
FROM
  candidates{tag} AS c JOIN today{tag} AS t
ON
  toStartOfInterval(pt, toIntervalSecond(2)) = toStartOfInterval(c.timestamp, toIntervalSecond(2)) OR
  toStartOfInterval(pt, toIntervalSecond(2)) = toStartOfInterval(addSeconds(c.timestamp, 2), toIntervalSecond(2))
WHERE
<<<<<<< HEAD
  epoch(pt) BETWEEN (epoch(CAST(c.timestamp AS TIMESTAMP)) - 2) AND (epoch(CAST(c.timestamp AS TIMESTAMP)) + 2) AND
  dist2d <= {} AND
  diff_alt < {}
ORDER BY (c.timestamp, c.journey)
    "##, proximity, proximity);

        debug!("{r}");
        let mut stmt = dbh.prepare(&r)?;
        let _ = stmt.query([])?;
=======
  dist2d <= $1 AND
  diff_alt < $1
    "##
        );

        let proximity = self.separation;
        let q = QueryBuilder::new(&r).arg(proximity);
        dbh.execute(q).await?;
>>>>>>> f5f38f04

        // Check how many
        //
        let mut count = dbh
            .query_one::<RawRow>(&format!("SELECT COUNT() FROM today_close{tag}"))
            .await?;

        let count: u64 = count.get(0);

        self.state.push(TempTables::TodayClose);

        trace!("Total number of potential encounters: {}", count);
        Ok(count as usize)
    }

    #[tracing::instrument(skip(dbh))]
    async fn create_table_ids(&mut self, dbh: &Client, day_name: &str, site: &str) -> Result<()> {
        let tag = format!("_{site}_{day_name}");

        trace!("Create table ids{tag}.");
        let r = format!(
            r##"
CREATE OR REPLACE TABLE ids{tag} (
    drone_id VARCHAR,
    callsign VARCHAR,
    journey INT,
    en_id VARCHAR DEFAULT '',
) ENGINE = Memory
"##
        );
        self.state.push(TempTables::Ids);

        Ok(dbh.execute(&r).await?)
    }

    #[tracing::instrument(skip(dbh))]
    async fn insert_ids(&mut self, dbh: &Client, day_name: &str, site: &str) -> Result<usize> {
        let tag = format!("_{site}_{day_name}");

        let r = format!("SELECT count() FROM today_close{tag}");
        let mut total = dbh.query_one::<RawRow>(&r).await?;
        let total: u64 = total.get(0);

        // This is for the query
        #[derive(Clone, Debug, Default, Serialize, Deserialize, Row)]
        struct Tc {
            journey: i32,
            drone_id: String,
            callsign: String,
        }

        // This is for the insert as the CH client does not support serde `skip_deserializing`.
        #[derive(Clone, Debug, Default, Serialize, Deserialize, Row)]
        struct Ids {
            en_id: String,
            journey: i32,
            drone_id: String,
            callsign: String,
        }

        let r = format!(
            r##"
    SELECT
      journey,
      drone_id,
      callsign,
    FROM today_close{tag}
    WHERE
      dist_drone_plane < 1852
    GROUP BY ALL
            "##
        );

        trace!("Fetch close encounters out of {total} from today_close.");
        let all = dbh.query_collect::<Tc>(&r).await?;

        // No close encounters.
        //
        if all.is_empty() {
            return Ok(0);
        }

        trace!("Add en_id.");
        let all = all
            .iter()
            .enumerate()
            .map(|(id, elem): (usize, &Tc)| {
                let journey = elem.journey;
                let elem = Ids {
                    en_id: format!("{}-{}-{}-{}", site, day_name, journey, id),
                    journey: elem.journey,
                    drone_id: elem.drone_id.clone(),
                    callsign: elem.callsign.clone(),
                };
                debug!("{elem:?}");
                elem
            })
            .collect::<Vec<_>>();

        trace!("Insert updated records.");
        // Insert the records
        //
        dbh.insert_native_block(&format!("INSERT INTO ids{tag} FORMAT native"), all)
            .await?;

        let mut count = dbh
            .query_one::<RawRow>(&format!("SELECT count() FROM today_close{tag}"))
            .await?;
        let count: u64 = count.get(0);
        trace!("Got {count} IDs");
        Ok(count as usize)
    }

    #[tracing::instrument(skip(dbh))]
    async fn select_encounters(&mut self, dbh: &Client) -> Result<usize> {
        trace!("select and record close points. ");

        // We use a GROUP BY() clause to get the point where the distance between this drone and any surrounding planes
        // is minimal.  Gather more information about the encounter, `any_value()` is used to avoid "duplicates".
        // Then the result of this sub-query is inserted (or replaced if we re-ran the calculation) in the
        // `encounters` table.

        let site = self.site.clone();
        let name = site.name.clone();
        let day_name = self.date.format("%Y%m%d").to_string();
        let tag = format!("_{name}_{day_name}");

        // Insert data into table `encounters`
        //
        // - create sequence
        // - create table for ids
        // - select unique encounter for id generation
        // - insert ids
        // - join today_close and ids to get all points with the right en_id
        //

        self.create_table_ids(dbh, &day_name, &name).await?;
        self.insert_ids(dbh, &day_name, &name).await?;

        let r = format!(
            r##"INSERT INTO airplane_prox
     SELECT
      any_value(tc.site) AS site,
      id.en_id AS en_id,
      any_value(time) AS time,
      tc.journey AS journey,
      tc.drone_id AS drone_id,
      any_value(model) AS model,
      any_value(dlat) AS drone_lat,
      any_value(dlon) AS drone_lon,
      any_value(dalt) AS drone_alt_m,
      any_value(ABS(dalt - dh)) AS drone_height_m,
      any_value(tc.callsign) AS prox_callsign,
      addr AS prox_id,
      any_value(plat) AS prox_lat,
      any_value(plon) AS prox_lon,
      any_value(palt) AS prox_alt_m,
      CEIL(dist_drone_plane) AS distance_slant_m,
      any_value(CEIL(dist2d)) AS distance_hor_m,
      any_value(CEIL(ABS(palt - dalt))) AS distance_vert_m,
      any_value(CEIL(hdist2d)) as distance_home_m
    FROM today_close{tag} AS tc JOIN ids{tag} AS id
      ON id.journey = tc.journey AND id.callsign = tc.callsign
    WHERE
      dist_drone_plane < 1852
    GROUP BY ALL
"##
        );
        trace!("Save encounters.");
        dbh.execute(&r).await?;

        self.state.push(TempTables::Ids);

        // Now check how many
        //
        let pattern = format!("%{day_name}%");
        let q = QueryBuilder::new("SELECT COUNT(en_id) FROM airplane_prox WHERE en_id LIKE $1")
            .arg(pattern);
        let mut count = dbh.query_one::<RawRow>(q).await?;

        let count: u64 = count.get(0);
        if count == 0 {
            info!("No new encounters.");
            return Ok(count as usize);
        } else {
            info!("Inserted {} new encounters", count);
        }
        Ok(count as usize)
    }

    /// Remove temporary tables.
    ///
    #[tracing::instrument(skip(dbh))]
    async fn cleanup_temp_tables(&self, dbh: &Client) -> Result<()> {
        let site = self.site.clone();
        let name = site.name.clone();
        let day_name = self.date.format("%Y%m%d").to_string();
        let tag = format!("_{name}_{day_name}");

        let list = self.state.clone();
        let res = list
            .into_iter()
            .map(|t| {
                let tag = tag.clone();

                async move {
                    match t {
                        TempTables::Today => {
                            dbh.execute(&format!("DROP TABLE IF EXISTS today{tag}"))
                                .await
                        }
                        TempTables::Candidates => {
                            dbh.execute(&format!("DROP TABLE IF EXISTS candidates{tag}"))
                                .await
                        }
                        TempTables::TodayClose => {
                            dbh.execute(&format!("DROP TABLE IF EXISTS today_close{tag}"))
                                .await
                        }
                        TempTables::Ids => {
                            dbh.execute(&format!("DROP TABLE IF EXISTS ids{tag}")).await
                        }
                    }
                }
            })
            .collect::<Vec<_>>();
        let _ = try_join_all(res).await;
        Ok(())
    }
}

impl Calculate for PlaneDistance {
    /// Run the process for the given day.
    ///
    /// XXX Should we keep the interactive display or not.  When running parallel runs it messes
    /// up the output.
    ///
    #[tracing::instrument(skip(self, dbh))]
    async fn run(&mut self, dbh: &Client) -> Result<Stats> {
        info!("Running calculations for {}:", self.date);
        let bar = ml_progress::progress!(
            4;
            "[" percent "] " message_fill "(" eta_hms ")"
        )?;

        // Create our stat struct
        //
        let stats = &mut PlanesStats::new(self.date, self.distance, self.separation);
        let mut timings = Timings::default();

        // Create table `today` with all identified plane points with the specified range
        //
        bar.message("Select planes.");
        let start = Instant::now();
        let c_planes = self.select_planes(dbh).await?;
        timings.select_planes = (Instant::now() - start).as_millis();

        bar.inc(1);

        if c_planes == 0 {
            stats.time = (Instant::now() - start).as_millis();
            bar.message("No planes found.");
            bar.finish();
            self.cleanup_temp_tables(dbh).await?;
            return Ok(Stats::Planes(stats.clone()));
        }
        stats.planes = c_planes;
        bar.message(format!("{} planes.", c_planes));
        sleep(Duration::from_millis(self.wait)).await;

        // Create table `candidates` with all designated drone points
        //
        bar.message("Select drones.");
        let start = Instant::now();
        let c_drones = self.select_drones(dbh).await?;
        timings.select_drones = (Instant::now() - start).as_millis();
        bar.inc(1);

        if c_drones == 0 {
            stats.time = (Instant::now() - start).as_millis();
            bar.message("No drones found.");
            bar.finish();
            self.cleanup_temp_tables(dbh).await?;
            return Ok(Stats::Planes(stats.clone()));
        }
        stats.drones = c_drones as usize;
        bar.message(format!("{} drones.", c_drones));
        sleep(Duration::from_millis(self.wait)).await;

        // Create table `today_close` with all designated drone points and airplanes in proximity
        //
        bar.message("Find close planes.");
        let start = Instant::now();
        let c_potential = self.find_close(dbh).await?;
        timings.find_close = (Instant::now() - start).as_millis();
        bar.inc(1);

        if c_potential == 0 {
            stats.time = (Instant::now() - start).as_millis();
            bar.message("No potential airprox found.");
            bar.finish();
            self.cleanup_temp_tables(dbh).await?;
            return Ok(Stats::Planes(stats.clone()));
        }
        stats.potential = c_potential;
        bar.message(format!("{} potentials.", c_potential));
        sleep(Duration::from_millis(self.wait)).await;

        // Now we have the distance calculated.
        //
        bar.message("Find encounters.");
        let start = Instant::now();
        let c_encounters = self.select_encounters(dbh).await?;
        timings.select_encounters = (Instant::now() - start).as_millis();
        bar.inc(1);

        stats.time = (Instant::now() - start).as_millis();
        if c_encounters == 0 {
            bar.message("No close encounters of any kind found.");
            bar.finish();
            self.cleanup_temp_tables(dbh).await?;
            return Ok(Stats::Planes(stats.clone()));
        }
        stats.encounters = c_encounters;
        bar.message(format!("{} encounters.", c_encounters));
        sleep(Duration::from_millis(self.wait)).await;

        info!("Stats for {}\n{}", self.date, stats);
        bar.message("Done.");
        bar.finish();

        self.cleanup_temp_tables(dbh).await?;

        debug!("timings={timings:?}");

        Ok(Stats::Planes(stats.clone()))
    }
}<|MERGE_RESOLUTION|>--- conflicted
+++ resolved
@@ -81,13 +81,8 @@
 FROM
   airplanes
 WHERE
-<<<<<<< HEAD
-  site = ? AND
-  time BETWEEN ? AND ? AND
-=======
   site = $1 AND
   toStartOfInterval(time, toIntervalDay(1)) = toDateTime($2) AND
->>>>>>> f5f38f04
   palt IS NOT NULL AND
   pointInEllipses(plon, plat, $3, $4, $5, $6)
 ORDER BY time
@@ -145,22 +140,11 @@
         let day_name = self.date.format("%Y%m%d").to_string();
         let tag = format!("_{name}_{day_name}");
 
-<<<<<<< HEAD
-        let day_start = self.date.timestamp();
-        let day_end = self.date.checked_add_days(Days::new(1)).unwrap().timestamp();
-=======
->>>>>>> f5f38f04
         // Our distance in nm converted into degrees
         //
         let dist = self.distance * 1.852 / ONE_DEG;
         debug!("{} nm as deg: {}", self.distance, dist);
 
-<<<<<<< HEAD
-        let r2 = format!(r##"
-CREATE OR REPLACE TABLE candidates AS
-SELECT
-    to_timestamp(timestamp) as time,
-=======
         let r2 = format!(
             r##"
 CREATE OR REPLACE TABLE candidates{tag}
@@ -168,7 +152,6 @@
 ORDER BY (time,journey)
 AS SELECT
     time,
->>>>>>> f5f38f04
     journey,
     ident,
     model,
@@ -183,17 +166,6 @@
     home_distance_3d
 FROM drones
 WHERE
-<<<<<<< HEAD
-  to_timestamp(timestamp) BETWEEN to_timestamp({}) AND to_timestamp({}) AND
-  ST_DWithin(ST_point({lat}, {lon}), ST_Point(latitude, longitude), {dist})
-ORDER BY
-  (time,journey)
-    "##, day_start, day_end);
-        debug!("{r2}");
-
-        let mut stmt = dbh.prepare(&r2)?;
-        let _ = stmt.query([])?;
-=======
   toStartOfInterval(timestamp, toIntervalDay(1)) = toDateTime($1) AND
   pointInEllipses(longitude,latitude, $2, $3, $4, $5)
     "##
@@ -205,7 +177,6 @@
             .arg(dist)
             .arg(dist);
         dbh.execute(q).await?;
->>>>>>> f5f38f04
 
         // Check how many
         //
@@ -225,28 +196,18 @@
     async fn find_close(&mut self, dbh: &Client) -> Result<usize> {
         trace!("Find close encounters.");
 
-<<<<<<< HEAD
-        let proximity = self.separation;
-=======
         let site = self.site.clone();
         let name = site.name.clone();
         let day_name = self.date.format("%Y%m%d").to_string();
         let tag = format!("_{name}_{day_name}");
 
         trace!("Removing old table today_close{tag}.");
->>>>>>> f5f38f04
 
         // Select planes points that are in temporal and geospatial proximity +- 3 nm ~ 0.05 deg and
         // altitude diff is less than 3 nm. (parameter is `separation`).
         //
         // $1,$2 = distance we consider as significan, 3nm for now approx 5,500 m.
         //
-<<<<<<< HEAD
-        let r = format!(r##"
-CREATE OR REPLACE TABLE today_close AS
-SELECT
-  c.journey,
-=======
         let r = format!(
             r##"
 CREATE OR REPLACE TABLE today_close{tag}
@@ -254,7 +215,6 @@
 ORDER BY (journey, time)
 AS SELECT
   c.journey AS journey,
->>>>>>> f5f38f04
   c.ident AS drone_id,
   c.model,
   c.timestamp AS time,
@@ -280,17 +240,6 @@
   toStartOfInterval(pt, toIntervalSecond(2)) = toStartOfInterval(c.timestamp, toIntervalSecond(2)) OR
   toStartOfInterval(pt, toIntervalSecond(2)) = toStartOfInterval(addSeconds(c.timestamp, 2), toIntervalSecond(2))
 WHERE
-<<<<<<< HEAD
-  epoch(pt) BETWEEN (epoch(CAST(c.timestamp AS TIMESTAMP)) - 2) AND (epoch(CAST(c.timestamp AS TIMESTAMP)) + 2) AND
-  dist2d <= {} AND
-  diff_alt < {}
-ORDER BY (c.timestamp, c.journey)
-    "##, proximity, proximity);
-
-        debug!("{r}");
-        let mut stmt = dbh.prepare(&r)?;
-        let _ = stmt.query([])?;
-=======
   dist2d <= $1 AND
   diff_alt < $1
     "##
@@ -299,7 +248,6 @@
         let proximity = self.separation;
         let q = QueryBuilder::new(&r).arg(proximity);
         dbh.execute(q).await?;
->>>>>>> f5f38f04
 
         // Check how many
         //
