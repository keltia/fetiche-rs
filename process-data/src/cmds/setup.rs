//! This task connects to the database and create some useful macros and tables
//! to set our work environment up.
//!
//! >NOTE: THIS IS CLICKHOUSE-SPECIFIC
//!

use std::env;

use clap::Parser;
use eyre::Result;
use klickhouse::Client;
use tracing::info;

use crate::config::Context;

#[derive(Debug, Default, Parser)]
pub struct SetupOpts {
    /// Add only macros.
    #[clap(short = 'M', long)]
    pub macros: bool,
    /// Create encounters (aka calculation) table
    #[clap(short = 'E', long)]
    pub encounters: bool,
    /// Create permanent tables
    #[clap(short = 'V', long)]
    pub views: bool,
    /// Everything.
    #[clap(short = 'a', long)]
    pub all: bool,
}

/// Macros :
///
/// - dist_2d       geodesic distance between two points
/// - dist_3d       3D distance based on geodesic
///
#[tracing::instrument(skip(dbh))]
async fn add_macros(dbh: &Client) -> Result<()> {
    eprintln!("Adding functions.");

    let r1 = r##"
CREATE FUNCTION dist_2d AS (dx, dy, px, py) ->
  ceil(geoDistance(dx,dy,px,py));
    "##;
    let r2 = r##"
CREATE FUNCTION dist_3d AS (dx, dy, dz, px, py, pz) ->
  ceil(sqrt(pow(dist_2d(dx,dy,px,py), 2) + pow((dz-pz), 2)));
    "##;

    dbh.execute(r1).await?;
    dbh.execute(r2).await?;

    Ok(())
}

#[tracing::instrument(skip(dbh))]
async fn remove_macros(dbh: &Client) -> Result<()> {
    eprintln!("Removing macros.");

    let r1 = r##"
DROP FUNCTION IF EXISTS dist_2d;
    "##;

    let r2 = r##"
DROP FUNCTION IF EXISTS dist_3d;
    "##;

    dbh.execute(r1).await?;
    dbh.execute(r2).await?;
    Ok(())
}

/// Create the `encounters` table to store short air-prox points
///
#[tracing::instrument(skip(dbh))]
async fn add_encounters_table(dbh: &Client) -> Result<()> {
    info!("Adding airplane_prox table.");

    let sq = r##"
CREATE
OR REPLACE TABLE acute.airplane_prox (
  site             INT,
  en_id            VARCHAR,
  time             TIMESTAMP,
  journey          INT,
  drone_id         VARCHAR,
  model            VARCHAR,
  drone_lat        FLOAT,
  drone_lon        FLOAT,
  drone_alt_m      FLOAT,
  drone_height_m   FLOAT,
  prox_callsign    VARCHAR,
  prox_id          VARCHAR,
  prox_lat         FLOAT,
  prox_lon         FLOAT,
  prox_alt_m       FLOAT,
  distance_slant_m INT,
  distance_hor_m   INT,
  distance_vert_m  INT,
  distance_home_m  INT,
)
    ENGINE = ReplacingMergeTree PRIMARY KEY (time, journey)
    COMMENT 'Store all plane-drone encounters with less then 1nm distance.';
    "##;

    Ok(dbh.execute(sq).await?)
}

/// Remove the `encounters` table to store short air-prox points
///
#[tracing::instrument(skip(dbh))]
async fn drop_encounters_table(dbh: &Client) -> Result<()> {
    info!("Removing encounters table.");

    let sq = r##"
DROP TABLE IF EXISTS acute.airplane_prox;
    "##;

    Ok(dbh.execute(sq).await?)
}

/// Create the two main raw tables
///
#[tracing::instrument(skip(dbh))]
async fn create_views(dbh: &Client) -> Result<()> {
    info!("Creating the airplanes and drones views.");

    let r1 = r##"
CREATE
<<<<<<< HEAD
OR REPLACE VIEW drones
AS (
  SELECT journey,ident,model,source,location,timestamp,latitude,longitude,altitude,elevation,
         gps,rssi,home_lat,home_lon,home_height,speed,heading,station_name,station_latitude,
         station_longitude,year,month,
         dist_2d(latitude, longitude, home_lat, home_lon) as home_distance_2d,
         dist_3d(latitude, longitude, elevation, home_lat, home_lon, home_height) as home_distance_3d
  FROM read_parquet('{}/drones/**/*.parquet', hive_partitioning = true)
);
    "##, dir, dir);

    Ok(dbh.execute_batch(&r)?)
=======
OR REPLACE VIEW acute.airplanes
AS
(
    SELECT EmitterCategory,
       (GBS == 1)                     AS GBS,
       ModeA,
       TimeRecPosition                AS time,
       AircraftAddress                AS prox_id,
       Latitude                       AS prox_lat,
       Longitude                      AS prox_lon,
       GeometricAltitude              AS prox_alt,
       FlightLevel                    AS flight_level,
       BarometricVerticalRate         AS baro_vert_rate,
       (GeoVertRateExceeded == '1')   AS geo_vert_exceeded,
       GeometricVerticalRate          AS geo_vert_rate,
       GroundSpeed                    AS ground_speed,
       TrackAngle,
       replaceRegexpOne(prox_callsign, '\'([0-9A-Z]+)\\s*\'', '\\1') AS prox_callsign,
       (AircraftStopped == '1')       AS stopped,
       (GroundTrackValid == '1')      AS GroundTrackValid,
       (GroundHeadingProvided == '1') AS GroundHeadingProvided,
       (MagneticNorth == '1')         AS MagneticNorth,
       SurfaceGroundSpeed,
       SurfaceGroundTrack,
       site
    FROM acute.airplanes_raw AS f
)
    COMMENT 'View for airplanes data.'
"##;

    let r2 = r##"
CREATE OR REPLACE VIEW acute.drones AS
(
    SELECT
        *,
        toUnixTimestamp(timestamp) as time,
        dist_2d(longitude,latitude,home_lon,home_lat) AS home_distance_2d,
        dist_3d(longitude,latitude,elevation,home_lon,home_lat,home_height) AS home_distance_3d
    FROM acute.drones_raw
)
    COMMENT 'View for drones data with distances.'
"##;

    dbh.execute(r1).await?;
    dbh.execute(r2).await?;
    Ok(())
>>>>>>> f5f38f04
}

/// Remove both views
///
#[tracing::instrument(skip(dbh))]
async fn drop_views(dbh: &Client) -> Result<()> {
    info!("Dropping airplanes and drones views.");

    let rm1 = r##"
DROP VIEW IF EXISTS acute.airplanes;
    "##;

    let rm2 = r##"
DROP VIEW IF EXISTS acute.drones;
    "##;

    dbh.execute(rm1).await?;
    dbh.execute(rm2).await?;
    Ok(())
}

/// Create parts or all of the ACUTE environment
///
#[tracing::instrument(skip(ctx))]
pub async fn setup_acute_environment(ctx: &Context, opts: &SetupOpts) -> Result<()> {
    let dbh = ctx.db().await;
    let dir = ctx.config["datalake"].clone();

    // Move here.
    //
    let _ = env::set_current_dir(&dir);

    if opts.all {
        create_views(&dbh).await?;
        add_macros(&dbh).await?;
        let _ = add_encounters_table(&dbh).await;
    } else {
        if opts.macros {
            add_macros(&dbh).await?;
        }
        if opts.encounters {
            add_encounters_table(&dbh).await?;
        }
    }
    Ok(())
}

/// Cleanup by erasing parts or all
///
#[tracing::instrument(skip(ctx))]
pub async fn cleanup_environment(ctx: &Context, opts: &SetupOpts) -> Result<()> {
    let dbh = ctx.db().await;
    if opts.all {
        drop_encounters_table(&dbh).await?;
        remove_macros(&dbh).await?;
        drop_views(&dbh).await?;
    } else {
        if opts.macros {
            remove_macros(&dbh).await?;
        }
        if opts.encounters {
            drop_encounters_table(&dbh).await?;
        }
        if opts.views {
            drop_views(&dbh).await?;
        }
    }

    Ok(())
}

/// Bootstrapping is a combination of both cleanup/setup to start with a clean slate
///
#[tracing::instrument(skip(ctx))]
pub async fn bootstrap(ctx: &Context) -> Result<()> {
    // Remove everything
    //
    let opts = &SetupOpts {
        all: true,
        ..SetupOpts::default()
    };
    cleanup_environment(ctx, opts).await?;

    // Fiat Lux
    //
    setup_acute_environment(ctx, opts).await?;

    Ok(())
}<|MERGE_RESOLUTION|>--- conflicted
+++ resolved
@@ -127,20 +127,6 @@
 
     let r1 = r##"
 CREATE
-<<<<<<< HEAD
-OR REPLACE VIEW drones
-AS (
-  SELECT journey,ident,model,source,location,timestamp,latitude,longitude,altitude,elevation,
-         gps,rssi,home_lat,home_lon,home_height,speed,heading,station_name,station_latitude,
-         station_longitude,year,month,
-         dist_2d(latitude, longitude, home_lat, home_lon) as home_distance_2d,
-         dist_3d(latitude, longitude, elevation, home_lat, home_lon, home_height) as home_distance_3d
-  FROM read_parquet('{}/drones/**/*.parquet', hive_partitioning = true)
-);
-    "##, dir, dir);
-
-    Ok(dbh.execute_batch(&r)?)
-=======
 OR REPLACE VIEW acute.airplanes
 AS
 (
@@ -187,7 +173,6 @@
     dbh.execute(r1).await?;
     dbh.execute(r2).await?;
     Ok(())
->>>>>>> f5f38f04
 }
 
 /// Remove both views
