--- conflicted
+++ resolved
@@ -7,12 +7,6 @@
 use std::collections::HashMap;
 use std::sync::Arc;
 
-<<<<<<< HEAD
-=======
-#[cfg(feature = "duckdb")]
-use duckdb::Connection;
-
->>>>>>> 7b153620
 use clickhouse::Client;
 use eyre::Result;
 use tracing::{error, info, trace};
@@ -115,11 +109,8 @@
         return Err(Status::NoDatalake(def).into());
     }
 
-<<<<<<< HEAD
     // Extract parameters
     //
-=======
->>>>>>> 7b153620
     let datalake = cfg.datalake.unwrap();
     let name = std::env::var("CLICKHOUSE_DB").unwrap_or(opts.database.clone().unwrap_or(cfg.database.unwrap()));
     let user = std::env::var("CLICKHOUSE_USER").unwrap_or(cfg.user.clone().unwrap());
@@ -135,11 +126,7 @@
 
     info!("Connecting to {} @ {}", name, endpoint);
     let dbh = Client::default()
-<<<<<<< HEAD
-            .with_url(env!("CLICKHOUSE_CLIENT"))
-=======
             .with_url(endpoint)
->>>>>>> 7b153620
             .with_database(&name)
             .with_user(&user)
             .with_password(&pass);
