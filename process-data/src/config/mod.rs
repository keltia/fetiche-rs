//! Configuration module
//!
//! This is where most of the initialisation code lies.  We start the logging process, open
//! the database, etc.
//!

use std::collections::HashMap;
use std::sync::Arc;
use clickhouse::Client;

#[cfg(feature = "duckdb")]
<<<<<<< HEAD
use duckdb::Connection;

use clickhouse::Client;
=======
use duckdb::Client;


>>>>>>> a77fbf98
use eyre::Result;
use tracing::{error, info, trace};
use tracing_subscriber::layer::SubscriberExt;
use tracing_subscriber::util::SubscriberInitExt;
use tracing_subscriber::EnvFilter;
use tracing_tree::HierarchicalLayer;

pub use io::*;

use crate::cli::Opts;
use crate::cmds::Status;

mod io;

/// This holds our context, meaning common stuff
///
#[derive(Debug)]
pub struct Context {
    /// All configuration parameters
    pub config: Arc<HashMap<String, String>>,
    /// Database Client.
    dbh: Arc<Client>,
}

impl Context {
    pub fn db(&self) -> Arc<Client> {
        self.dbh.clone()
    }

    #[tracing::instrument(skip(self))]
    pub fn finish(&self) -> Result<()> {
        let dbh = self.dbh.as_ref().try_clone()?;
        let _ = dbh.close();
        Ok(())
    }
}

/// Connect to database and load the extensions.
///
#[tracing::instrument]
pub fn init_runtime(opts: &Opts) -> Result<Context> {
    // Initialise logging early
    //
    let tree = HierarchicalLayer::new(2)
        .with_ansi(true)
        .with_span_retrace(true)
        .with_span_modes(true)
        .with_targets(true)
        .with_verbose_entry(true)
        .with_verbose_exit(true)
        .with_higher_precision(true)
        .with_bracketed_fields(true);

    // Setup Open Telemetry with Jaeger
    //
    // let tracer = opentelemetry_jaeger::new_agent_pipeline()
    //     .with_auto_split_batch(true)
    //     .with_max_packet_size(9_216)
    //     .with_service_name(NAME)
    //     .install_simple()?;
    // let telemetry = tracing_opentelemetry::layer().with_tracer(tracer);

    let exporter = opentelemetry_otlp::new_exporter().tonic();
    let tracer = opentelemetry_otlp::new_pipeline()
        .tracing()
        .with_exporter(exporter)
        .install_simple()?;
    let telemetry = tracing_opentelemetry::layer().with_tracer(tracer);

    // Load filters from environment
    //
    let filter = EnvFilter::from_default_env();

    // Combine filter & specific format
    //
    tracing_subscriber::registry()
        .with(filter)
        .with(tree)
        .with(telemetry)
        .init();
    trace!("Logging initialised.");

    // We must operate on a database.
    //
    let cnf = opts.config.clone();
    let cfg = ConfigFile::load(cnf)?;
    let def = ConfigFile::default_file().to_string_lossy().to_string();

    if opts.database.is_none() && cfg.database.is_none() {
        eprintln!(
            "Error: You must specify a database, either CLI or in {}",
            def
        );
        return Err(Status::NoDatabase(def).into());
    }

    if cfg.datalake.is_none() {
        eprintln!("Error: you must define datalake.");
        return Err(Status::NoDatalake(def).into());
    }

<<<<<<< HEAD
    // Extract parameters
    //
=======
    let name = opts.database.clone().unwrap_or(cfg.database.unwrap());
    let user = cfg.user.clone().unwrap_or("default".to_string());
    let pass = cfg.password.clone().unwrap();
>>>>>>> a77fbf98
    let datalake = cfg.datalake.unwrap();
    let name = std::env::var("CLICKHOUSE_DB").unwrap_or(opts.database.clone().unwrap_or(cfg.database.unwrap()));
    let user = std::env::var("CLICKHOUSE_USER").unwrap_or(cfg.user.clone().unwrap());
    let pass = std::env::var("CLICKHOUSE_PASSWORD").unwrap_or(cfg.password.clone().unwrap());
    let endpoint = std::env::var("CLICKHOUSE_CLIENT").unwrap_or(cfg.url.clone());

<<<<<<< HEAD
    // URL is mandatory, either in environment or in the config file.
    //
    if endpoint.is_empty() {
        error!("DB URL not defined, exiting!");
        std::process::exit(1);
    }

    info!("Connecting to {} @ {}", name, endpoint);
    let dbh = Client::default()
            .with_url(endpoint)
=======
    info!("Connecting to {}", name);
    let dbh = Client::default()
            .with_url(env!("CLICKHOUSE_CLIENT"))
>>>>>>> a77fbf98
            .with_database(&name)
            .with_user(&user)
            .with_password(&pass);

    let ctx = Context {
        config: HashMap::from([
            ("database".to_string(), name.clone()),
            ("datalake".to_string(), datalake.clone()),
        ])
            .into(),
        dbh: dbh.into(),
    };
    Ok(ctx)
}

/// Finish everything.
///
#[tracing::instrument]
pub fn finish_runtime() -> Result<()> {
    opentelemetry::global::shutdown_tracer_provider();
    Ok(())
}<|MERGE_RESOLUTION|>--- conflicted
+++ resolved
@@ -6,18 +6,11 @@
 
 use std::collections::HashMap;
 use std::sync::Arc;
-use clickhouse::Client;
 
 #[cfg(feature = "duckdb")]
-<<<<<<< HEAD
 use duckdb::Connection;
 
 use clickhouse::Client;
-=======
-use duckdb::Client;
-
-
->>>>>>> a77fbf98
 use eyre::Result;
 use tracing::{error, info, trace};
 use tracing_subscriber::layer::SubscriberExt;
@@ -119,21 +112,12 @@
         return Err(Status::NoDatalake(def).into());
     }
 
-<<<<<<< HEAD
-    // Extract parameters
-    //
-=======
-    let name = opts.database.clone().unwrap_or(cfg.database.unwrap());
-    let user = cfg.user.clone().unwrap_or("default".to_string());
-    let pass = cfg.password.clone().unwrap();
->>>>>>> a77fbf98
     let datalake = cfg.datalake.unwrap();
     let name = std::env::var("CLICKHOUSE_DB").unwrap_or(opts.database.clone().unwrap_or(cfg.database.unwrap()));
     let user = std::env::var("CLICKHOUSE_USER").unwrap_or(cfg.user.clone().unwrap());
     let pass = std::env::var("CLICKHOUSE_PASSWORD").unwrap_or(cfg.password.clone().unwrap());
     let endpoint = std::env::var("CLICKHOUSE_CLIENT").unwrap_or(cfg.url.clone());
 
-<<<<<<< HEAD
     // URL is mandatory, either in environment or in the config file.
     //
     if endpoint.is_empty() {
@@ -144,11 +128,6 @@
     info!("Connecting to {} @ {}", name, endpoint);
     let dbh = Client::default()
             .with_url(endpoint)
-=======
-    info!("Connecting to {}", name);
-    let dbh = Client::default()
-            .with_url(env!("CLICKHOUSE_CLIENT"))
->>>>>>> a77fbf98
             .with_database(&name)
             .with_user(&user)
             .with_password(&pass);
