--- conflicted
+++ resolved
@@ -60,11 +60,7 @@
 ///
 fn banner() -> Result<String> {
     let ver = format!("{} v{}+clickhouse", NAME, VERSION);
-<<<<<<< HEAD
-    eprintln!(
-=======
     Ok(format!(
->>>>>>> f311f779
         r##"
 {ver} by {AUTHORS}
 {}
